---
layout: downloadpage
title: Download
release_version: 2.12.2
release_date: "April 18, 2017"
show_resources: "true"
other_releases: [
  ["development_version", "Current 2.13.x milestone", 2.13.0-M1, "April 18, 2017"],
  ["maintenance_version", "Last 2.11.x maintenance release", 2.11.11, "April 18, 2017"],
  ["maintenance_version", "Last 2.10.x maintenance release", 2.10.6, "September 18, 2015"]
]
requirements: "Scala 2.12 requires version 8 of the <a href='http://www.java.com/'>Java platform</a>. Older Scala versions are compatible with Java 6 and up. Java 9 is not yet supported."
resources: [
  ["-main-unixsys", "scala-2.12.2.tgz", "https://downloads.lightbend.com/scala/2.12.2/scala-2.12.2.tgz", "Mac OS X, Unix, Cygwin", "18.69M"],
  ["-main-windows", "scala-2.12.2.msi", "https://downloads.lightbend.com/scala/2.12.2/scala-2.12.2.msi", "Windows (msi installer)", "126.44M"],
  ["-non-main-sys", "scala-2.12.2.zip", "https://downloads.lightbend.com/scala/2.12.2/scala-2.12.2.zip", "Windows", "18.73M"],
  ["-non-main-sys", "scala-2.12.2.deb", "https://downloads.lightbend.com/scala/2.12.2/scala-2.12.2.deb", "Debian", "145.14M"],
  ["-non-main-sys", "scala-2.12.2.rpm", "https://downloads.lightbend.com/scala/2.12.2/scala-2.12.2.rpm", "RPM package", "125.88M"],
  ["-non-main-sys", "scala-docs-2.12.2.txz", "https://downloads.lightbend.com/scala/2.12.2/scala-docs-2.12.2.txz", "API docs", "56.51M"],
  ["-non-main-sys", "scala-docs-2.12.2.zip", "https://downloads.lightbend.com/scala/2.12.2/scala-docs-2.12.2.zip", "API docs", "109.80M"],
  ["-non-main-sys", "scala-sources-2.12.2.tar.gz", "https://github.com/scala/scala/archive/v2.12.2.tar.gz", "Sources", ""]
]
---

<h3>Other Releases</h3>

You can find the links to prior versions or the latest development version below.
<<<<<<< HEAD
To see a detailed list of changes for each version of Scala please refer to the <a href="{{ site.baseurl }}/download/changelog/">changelog</a>.
=======
To see a detailed list of changes for each version of Scala please refer to the <a href="{{ site.baseurl }}/download/changelog.html">changelog</a>.

>>>>>>> b5b98fa8
Note that different major releases of Scala (e.g. Scala 2.11.x and Scala 2.12.x) are not binary compatible with each other.

<ul>
  {% for release in page.other_releases %}
  <li><a href="/download/{{ release[2] }}.html">{{ release[1] }} - Scala {{ release[2] }}</a></li>
  {% endfor %}
  <li><a href="/files/archive/nightly/">Nightly builds</a></li>
  <li><a href="/download/changelog/">Changelog</a></li>
  <li><a href="/download/all/">All previous releases</a></li>
</ul><|MERGE_RESOLUTION|>--- conflicted
+++ resolved
@@ -25,12 +25,8 @@
 <h3>Other Releases</h3>
 
 You can find the links to prior versions or the latest development version below.
-<<<<<<< HEAD
-To see a detailed list of changes for each version of Scala please refer to the <a href="{{ site.baseurl }}/download/changelog/">changelog</a>.
-=======
 To see a detailed list of changes for each version of Scala please refer to the <a href="{{ site.baseurl }}/download/changelog.html">changelog</a>.
 
->>>>>>> b5b98fa8
 Note that different major releases of Scala (e.g. Scala 2.11.x and Scala 2.12.x) are not binary compatible with each other.
 
 <ul>
